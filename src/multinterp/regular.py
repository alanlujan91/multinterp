from __future__ import annotations

<<<<<<< HEAD
import contextlib

with contextlib.suppress(ImportError):
    import cupy as cp

with contextlib.suppress(ImportError):
    import jax.numpy as jnp
=======
>>>>>>> 20dd5619

import numpy as np

try:
    import cupy as cp
except ImportError:
    pass

try:
    import jax.numpy as jnp
except ImportError:
    pass

from multinterp.backend._numba import numba_get_coordinates, numba_map_coordinates
from multinterp.backend._scipy import scipy_get_coordinates, scipy_map_coordinates
from multinterp.core import (
    JAX_MC_KWARGS,
    MC_KWARGS,
    _MultivaluedRegularGrid,
    _RegularGrid,
    import_backends,
)


def get_methods():
    get_coords = {
        "scipy": scipy_get_coordinates,
        "numba": numba_get_coordinates,
    }
    map_coords = {
        "scipy": scipy_map_coordinates,
        "numba": numba_map_coordinates,
    }
    get_grad = {
        "scipy": np.gradient,
        "numba": np.gradient,
    }

    try:
        from multinterp.backend._cupy import cupy_get_coordinates, cupy_map_coordinates

        get_coords["cupy"] = cupy_get_coordinates
        map_coords["cupy"] = cupy_map_coordinates
        get_grad["cupy"] = cp.gradient
    except ImportError:
        pass

    try:
        from multinterp.backend._jax import jax_get_coordinates, jax_map_coordinates

        get_coords["jax"] = jax_get_coordinates
        map_coords["jax"] = jax_map_coordinates
        get_grad["jax"] = jnp.gradient
    except ImportError:
        pass

    return get_coords, map_coords, get_grad


GET_COORDS, MAP_COORDS, GET_GRAD = get_methods()

AVAILABLE_BACKENDS, BACKEND_MODULES = import_backends()


class MultivariateInterp(_RegularGrid):
    """
    Multivariate Interpolator on a regular grid. Maps functional coordinates
    to index coordinates and uses `map_coordinates` from scipy, cupy, or jax.
    """

    def __init__(self, values, grids, backend="scipy", options=None):
        """
        Initialize a multivariate interpolator.

        Parameters
        ----------
        values : np.ndarray
            Functional values on a regular grid.
        grids : _type_
            1D grids for each dimension.
        backend : str, optional
            One of "scipy", "numba", "cupy", or "jax". Determines
            hardware to use for interpolation.
        """

        super().__init__(values, grids, backend=backend)
        self._parse_mc_options(options)
        self._gradient = {}

    def _parse_mc_options(self, options):
        self.mc_kwargs = MC_KWARGS if self.backend != "jax" else JAX_MC_KWARGS
        if options:
            self.mc_kwargs = self.mc_kwargs.copy()
            intersection = self.mc_kwargs.keys() & options.keys()
            self.mc_kwargs.update({key: options[key] for key in intersection})

    def compile(self):
        self(*self.grids)

    def __call__(self, *args):
        """
        Interpolates arguments on the regular grid.

        Returns
        -------
        np.ndarray
            Interpolated functional values for each argument.

        Raises
        ------
        ValueError
            Number of arguments does not match number of dimensions.
        """

        args = BACKEND_MODULES[self.backend].asarray(args)

        if args.shape[0] != self.ndim:
            msg = "Number of arguments must match number of dimensions."
            raise ValueError(msg)

        coords = self._get_coordinates(args)
        return self._map_coordinates(coords)

    def _get_coordinates(self, args):
        """
        For each argument, finds the index coordinates for interpolation.

        Parameters
        ----------
        args : np.ndarray
            Arguments to be interpolated.

        Returns
        -------
        np.ndarray
            Index coordinates for interpolation.
        """

        return GET_COORDS[self.backend](self.grids, args)

    def _map_coordinates(self, coords):
        """
        Uses coordinates to interpolate on the regular grid with
        `map_coordinates` from scipy or cupy, depending on backend.

        Parameters
        ----------
        coordinates : np.ndarray
            Index coordinates for interpolation.

        Returns
        -------
        np.ndarray
            Interpolated functional values for each coordinate.
        """

        return MAP_COORDS[self.backend](self.values, coords, **self.mc_kwargs)

    def diff(self, axis=None, edge_order=1):
        # if axis is not an integer less than or equal to the number
        # of dimensions of the input array, then a ValueError is raised.
        if axis is None:
            msg = "Must specify axis to differentiate along."
            raise ValueError(msg)
        if axis >= self.ndim:
            msg = "Axis must be less than number of dimensions."
            raise ValueError(msg)

        grad = self._gradient.get(axis)
        if grad is None:
            grad = GET_GRAD[self.backend](
                self.values, self.grids[axis], axis=axis, edge_order=edge_order
            )

        return MultivariateInterp(
            grad, self.grids, backend=self.backend, options=self.mc_kwargs
        )


class MultivaluedInterp(_MultivaluedRegularGrid):
    """
    Multivariate Interpolator on a regular grid. Maps functional coordinates
    to index coordinates and uses `map_coordinates` from scipy, cupy, or jax.
    """

    def __init__(self, values, grids, backend="scipy", options=None):
        """
        Initialize a multivariate interpolator.

        Parameters
        ----------
        values : np.ndarray
            Functional values on a regular grid.
        grids : _type_
            1D grids for each dimension.
        backend : str, optional
            One of "scipy", "numba", "cupy", or "jax". Determines
            hardware to use for interpolation.
        """

        super().__init__(values, grids, backend=backend)
        self._parse_mc_options(options)
        self._gradient = {}

    def _parse_mc_options(self, options):
        self.mc_kwargs = MC_KWARGS if self.backend != "jax" else JAX_MC_KWARGS
        if options:
            self.mc_kwargs = self.mc_kwargs.copy()
            intersection = self.mc_kwargs.keys() & options.keys()
            self.mc_kwargs.update({key: options[key] for key in intersection})

    def compile(self):
        self(*self.grids)

    def __call__(self, *args):
        """
        Interpolates arguments on the regular grid.

        Returns
        -------
        np.ndarray
            Interpolated functional values for each argument.

        Raises
        ------
        ValueError
            Number of arguments does not match number of dimensions.
        """

        args = BACKEND_MODULES[self.backend].asarray(args)

        if args.shape[0] != self.ndim:
            msg = "Number of arguments must match number of dimensions."
            raise ValueError(msg)

        coords = self._get_coordinates(args)
        return self._map_coordinates(coords)

    def _get_coordinates(self, args):
        """
        For each argument, finds the index coordinates for interpolation.

        Parameters
        ----------
        args : np.ndarray
            Arguments to be interpolated.

        Returns
        -------
        np.ndarray
            Index coordinates for interpolation.
        """

        return GET_COORDS[self.backend](self.grids, args)

    def _map_coordinates(self, coords):
        """
        Uses coordinates to interpolate on the regular grid with
        `map_coordinates` from scipy or cupy, depending on backend.

        Parameters
        ----------
        coordinates : np.ndarray
            Index coordinates for interpolation.

        Returns
        -------
        np.ndarray
            Interpolated functional values for each coordinate.
        """

        fvals = [
            MAP_COORDS[self.backend](self.values[i], coords, **self.mc_kwargs)
            for i in range(self.nval)
        ]

        return BACKEND_MODULES[self.backend].asarray(fvals)

    # def diff(self, axis=(None, None), edge_order=1):
    #     # if axis is not an integer less than or equal to the number
    #     # of dimensions of the input array, then a ValueError is raised.
    #     if axis is (None, None):
    #         grad = []
    #     if axis >= self.ndim:
    #         msg = "Axis must be less than number of dimensions."
    #         raise ValueError(msg)

    #     grad = self._gradient.get(axis)
    #     if grad is None:
    #         grad = GET_GRAD[self.backend](
    #             self.values, self.grids[axis], axis=axis, edge_order=edge_order
    #         )

    #     return MultivariateInterp(
    #         grad, self.grids, backend=self.backend, options=self.mc_kwargs
    #     )<|MERGE_RESOLUTION|>--- conflicted
+++ resolved
@@ -1,15 +1,4 @@
 from __future__ import annotations
-
-<<<<<<< HEAD
-import contextlib
-
-with contextlib.suppress(ImportError):
-    import cupy as cp
-
-with contextlib.suppress(ImportError):
-    import jax.numpy as jnp
-=======
->>>>>>> 20dd5619
 
 import numpy as np
 
