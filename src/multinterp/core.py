from __future__ import annotations

import numpy as np
from numba import typed


def import_backends():
    backends = ["scipy", "numba"]
    modules = {"scipy": np, "numba": np}

    try:
        import cupy as cp

        backends.append("cupy")
        modules["cupy"] = cp
    except ImportError:
        pass

    try:
        import jax.numpy as jnp

        backends.append("jax")
        modules["jax"] = jnp
    except ImportError:
        pass

    return backends, modules


AVAILABLE_BACKENDS, BACKEND_MODULES = import_backends()

JAX_MC_KWARGS = {
    "order": 1,  # order of interpolation, default to linear
    "mode": "nearest",  # how to handle extrapolation
    "cval": 0.0,  # value to use for extrapolation
}

MC_KWARGS = {
    **JAX_MC_KWARGS,
    "output": None,  # output array or dtype
    "prefilter": False,  # whether to prefilter input
}


<<<<<<< HEAD
def update_mc_kwargs(options=None, jax=False):
    mc_kwargs = JAX_MC_KWARGS if jax else MC_KWARGS
    if options:
        mc_kwargs = JAX_MC_KWARGS.copy() if jax else MC_KWARGS.copy()
        intersection = mc_kwargs.keys() & options.keys()
        mc_kwargs.update({key: options[key] for key in intersection})
    return mc_kwargs


=======
>>>>>>> 5ce5dfae
class _AbstractGrid:
    def __init__(self, values, backend="scipy"):
        """
        Initialize a regular grid interpolator.

        Parameters
        ----------
        values : np.ndarray
            Functional values on a regular grid.
        backend : str, optional
            Determines which backend to use for interpolation.
            Options are "scipy", "numba", and "cupy".
            If "scipy", uses numpy and scipy.
            If "numba", uses numba and scipy.
            If "cupy", uses cupy.
            If "jax", uses jax.

        Raises
        ------
        ValueError
            Backend is invalid.
        """
        if backend not in AVAILABLE_BACKENDS:
            msg = "Invalid backend."
            raise ValueError(msg)
        self.backend = backend

        self.values = BACKEND_MODULES[backend].asarray(values)

        self.ndim = self.values.ndim  # should match number of grids
        self.shape = self.values.shape  # should match points in each grid


class _RegularGrid(_AbstractGrid):
    """
    Abstract class for interpolating on a regular grid. Sets up
    structure for using different backends (scipy, parallel, gpu).
    Takes in arguments to be used by `map_coordinates`.
    """

    def __init__(self, values, grids, backend="scipy"):
        """
        Initialize a multivariate interpolator.

        Parameters
        ----------
        values : np.ndarray
            Functional values on a regular grid.
        grids : _type_
            1D grids for each dimension.
        backend : str, optional
            One of "scipy", "numba", or "cupy". Determines
            hardware to use for interpolation.
        """

        super().__init__(values, backend=backend)

        if backend == "numba":
            self.grids = typed.List([np.asarray(grid) for grid in grids])
        else:
            self.grids = [BACKEND_MODULES[backend].asarray(grid) for grid in grids]

        if self.ndim != len(self.grids):
            msg = "Number of grids must match number of dimensions."
            raise ValueError(msg)

        if not all(self.shape[i] == grid.size for i, grid in enumerate(self.grids)):
            msg = "Values shape must match points in each grid."
            raise ValueError(msg)


class _CurvilinearGrid(_AbstractGrid):
    """
    Abstract class for interpolating on a curvilinear grid.
    """

    def __init__(self, values, grids, backend="scipy"):
        """
        Initialize a curvilinear grid interpolator.

        Parameters
        ----------
        values : np.ndarray
            Functional values on a curvilinear grid.
        grids : np.ndarray
            ND curvilinear grids for each dimension
        backend : str, optional
            One of "scipy", "numba", or "cupy".
        """

        _AbstractGrid.__init__(self, values, backend=backend)

        self.grids = BACKEND_MODULES[backend].asarray(grids)

        if self.ndim != self.grids[0].ndim:
            msg = "Number of grids must match number of dimensions."
            raise ValueError(msg)
        if self.shape != self.grids[0].shape:
            msg = "Values shape must match points in each grid."
            raise ValueError(msg)


class _UnstructuredGrid(_CurvilinearGrid):
    """
    Abstract class for interpolation on unstructured grids.
    """

    def __init__(self, values, grids, backend="scipy"):
        """
        Initialize interpolation on unstructured grids.

        Parameters
        ----------
        values : np.ndarray
            Functional values on an unstructured grid.
        grids : np.ndarray
            ND unstructured grids for each dimension.
        backend : str, optional
            One of "scipy", "numba", or "cupy".
        """

        super().__init__(values, grids, backend=backend)
        # remove non-finite values that might result from
        # sequential endogenous grid method
        condition = np.logical_and.reduce([np.isfinite(grid) for grid in self.grids])
        condition = np.logical_and(condition, np.isfinite(self.values))
        self.values = self.values[condition]
        self.grids = self.grids[:, condition]
        self.ndim = self.grids.shape[0]


class _MultivaluedGrid:
    def __init__(self, values, backend="scipy"):
        """
        Initialize a regular grid interpolator.

        Parameters
        ----------
        values : np.ndarray
            Functional values on a regular grid.
        backend : str, optional
            Determines which backend to use for interpolation.
            Options are "scipy", "numba", and "cupy".
            If "scipy", uses numpy and scipy.
            If "numba", uses numba and scipy.
            If "cupy", uses cupy.
            If "jax", uses jax.

        Raises
        ------
        ValueError
            Backend is invalid.
        """

        if backend not in AVAILABLE_BACKENDS:
            msg = "Invalid backend."
            raise ValueError(msg)
        self.backend = backend

        self.values = BACKEND_MODULES[backend].asarray(values)

        self.ndim = self.values.ndim - 1
        self.nval = self.values.shape[0]
        self.shape = self.values.shape[1:]


class _MultivaluedRegularGrid(_MultivaluedGrid):
    """
    Abstract class for interpolating on a regular grid. Sets up
    structure for using different backends (scipy, parallel, gpu).
    Takes in arguments to be used by `map_coordinates`.
    """

    def __init__(self, values, grids, backend="scipy"):
        """
        Initialize a multivariate interpolator.

        Parameters
        ----------
        values : np.ndarray
            Functional values on a regular grid.
        grids : _type_
            1D grids for each dimension.
        backend : str, optional
            One of "scipy", "numba", or "cupy". Determines
            hardware to use for interpolation.
        """

        super().__init__(values, backend=backend)

        if backend == "numba":
            self.grids = typed.List([np.asarray(grid) for grid in grids])
        else:
            self.grids = [BACKEND_MODULES[backend].asarray(grid) for grid in grids]

        if self.ndim != len(self.grids):
            msg = "Number of grids must match number of dimensions."
            raise ValueError(msg)

        if not all(self.shape[i] == grid.size for i, grid in enumerate(self.grids)):
            msg = "Values shape must match points in each grid."
            raise ValueError(msg)<|MERGE_RESOLUTION|>--- conflicted
+++ resolved
@@ -42,18 +42,6 @@
 }
 
 
-<<<<<<< HEAD
-def update_mc_kwargs(options=None, jax=False):
-    mc_kwargs = JAX_MC_KWARGS if jax else MC_KWARGS
-    if options:
-        mc_kwargs = JAX_MC_KWARGS.copy() if jax else MC_KWARGS.copy()
-        intersection = mc_kwargs.keys() & options.keys()
-        mc_kwargs.update({key: options[key] for key in intersection})
-    return mc_kwargs
-
-
-=======
->>>>>>> 5ce5dfae
 class _AbstractGrid:
     def __init__(self, values, backend="scipy"):
         """
