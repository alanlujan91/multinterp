from __future__ import annotations

import numpy as np
from numba import njit, prange, typed

<<<<<<< HEAD
# from scipy.ndimage import map_coordinates
from multinterp.backend.numba_jax import map_coordinates
from multinterp.core import MC_KWARGS
=======
from multinterp.core import update_mc_kwargs
>>>>>>> 0ac34887


def numba_multinterp(grids, values, args, options=None):
    mc_kwargs = update_mc_kwargs(options)

    args = np.asarray(args)
    values = np.asarray(values)
    grids = typed.List([np.asarray(grid) for grid in grids])

    coords = numba_get_coordinates(grids, args)
    return numba_map_coordinates(values, coords, **mc_kwargs)


@njit(parallel=True, cache=True, fastmath=True)
def numba_get_coordinates(grids, args):
    coords = np.empty_like(args)
    for dim in prange(len(grids)):
        grid_size = np.arange(grids[dim].size)
        coords[dim] = np.interp(args[dim], grids[dim], grid_size)

    return coords


# same as scipy map_coordinates until replacement is found
def numba_map_coordinates(values, coords, **kwargs):
    original_shape = coords[0].shape
    coords = coords.reshape(len(values.shape), -1)
    output = map_coordinates(values, coords, **kwargs)
    return output.reshape(original_shape)


@njit(parallel=True, cache=True, fastmath=True)
def nb_interp_piecewise(args, grids, values, axis):
    """
    Just-in-time compiled function to interpolate on a warped grid.

    Parameters
    ----------
    args : np.ndarray
        Arguments to be interpolated.
    grids : np.ndarray
        Curvilinear grids for each dimension.
    values : np.ndarray
        Functional values on a curvilinear grid.
    axis : int, 0 or 1
        See `WarpedInterpOnInterp2D.__call__`.

    Returns
    -------
    np.ndarray
        Interpolated values on arguments.
    """

    shape = args[0].shape  # original shape of arguments
    size = args[0].size  # number of points in arguments
    shape_axis = values.shape[axis]  # number of points in axis

    # flatten arguments by dimension
    args = args.reshape((values.ndim, -1))

    y_intermed = np.empty((shape_axis, size))
    z_intermed = np.empty((shape_axis, size))

    for i in prange(shape_axis):
        # for each dimension, interpolate the first argument
        grids0 = grids[0][i] if axis == 0 else grids[0][:, i]
        grids1 = grids[1][i] if axis == 0 else grids[1][:, i]
        vals = values[i] if axis == 0 else values[:, i]
        y_intermed[i] = np.interp(args[0], grids0, grids1)
        z_intermed[i] = np.interp(args[0], grids0, vals)

    output = np.empty_like(args[0])

    for j in prange(size):
        y_temp = y_intermed[:, j]
        z_temp = z_intermed[:, j]

        if y_temp[0] > y_temp[-1]:
            # reverse
            y_temp = y_temp[::-1].copy()
            z_temp = z_temp[::-1].copy()

        output[j] = np.interp(args[1][j], y_temp, z_temp)

    return output.reshape(shape)<|MERGE_RESOLUTION|>--- conflicted
+++ resolved
@@ -2,14 +2,9 @@
 
 import numpy as np
 from numba import njit, prange, typed
+from scipy.ndimage import map_coordinates
 
-<<<<<<< HEAD
-# from scipy.ndimage import map_coordinates
-from multinterp.backend.numba_jax import map_coordinates
-from multinterp.core import MC_KWARGS
-=======
 from multinterp.core import update_mc_kwargs
->>>>>>> 0ac34887
 
 
 def numba_multinterp(grids, values, args, options=None):
