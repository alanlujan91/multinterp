[build-system]
requires = ["hatchling", "hatch-vcs"]
build-backend = "hatchling.build"


[project]
name = "multinterp"
authors = [{ name = "Alan Lujan", email = "alanlujan91@gmail.com" }]
maintainers = [{ name = "All the contributors." }]
description = "Multivariate Interpolation."
readme = "README.md"
requires-python = ">=3.8"
license = { file = "LICENSE" }
keywords = ["multivariate", "interpolation", "multidimensional"]
classifiers = [
  "Development Status :: 3 - Alpha",
  "Environment :: Console",
  "Environment :: GPU",
  "Intended Audience :: Science/Research",
  "Intended Audience :: Developers",
  "License :: OSI Approved :: MIT License",
  "Natural Language :: English",
  "Operating System :: OS Independent",
  "Programming Language :: Python",
  "Programming Language :: Python :: 3",
  "Programming Language :: Python :: 3 :: Only",
  "Programming Language :: Python :: 3.8",
  "Programming Language :: Python :: 3.9",
  "Programming Language :: Python :: 3.10",
  "Programming Language :: Python :: 3.11",
  "Programming Language :: Python :: 3.12",
  "Topic :: Scientific/Engineering",
  "Topic :: Scientific/Engineering :: Mathematics",
  "Typing :: Typed",
]
dynamic = ["version"]
dependencies = ["numpy", "scipy", "numba", "scikit-learn", "scikit-image"]

[project.optional-dependencies]
test = ["pytest >=6", "pytest-cov >=3"]
dev = ["pytest >=6", "pytest-cov >=3"]
docs = [
  "sphinx>=7.0",
  "myst_parser>=0.13",
  "sphinx_copybutton",
  "sphinx_autodoc_typehints",
  "furo>=2023.08.17",
]
cupy = ["cupy"]
jax = ["jax", "jaxlib"]
torch = ["pytorch", "gpytorch"]

[project.urls]
Homepage = "https://github.com/alanlujan91/multinterp"
"Bug Tracker" = "https://github.com/alanlujan91/multinterp/issues"
Discussions = "https://github.com/alanlujan91/multinterp/discussions"
Changelog = "https://github.com/alanlujan91/multinterp/releases"


[tool.hatch]
version.source = "vcs"
build.hooks.vcs.version-file = "src/multinterp/_version.py"
envs.default.dependencies = ["pytest", "pytest-cov"]


<<<<<<< HEAD
# [tool.pytest.ini_options]
# minversion = "6.0"
# addopts = ["-ra", "--showlocals", "--strict-markers", "--strict-config"]
# xfail_strict = true
# filterwarnings = ["error"]
# log_cli_level = "info"
# testpaths = ["tests"]
=======
[tool.pytest.ini_options]
minversion = "6.0"
addopts = ["-ra", "--showlocals", "--strict-markers", "--strict-config"]
xfail_strict = true
filterwarnings = ["error"]
log_cli_level = "INFO"
testpaths = ["tests"]
>>>>>>> 0ac34887


[tool.coverage]
run.source = ["multinterp"]
port.exclude_lines = ['pragma: no cover', '\.\.\.', 'if typing.TYPE_CHECKING:']

[tool.mypy]
files = ["src", "tests"]
python_version = "3.8"
warn_unused_configs = true
strict = true
show_error_codes = true
enable_error_code = ["ignore-without-code", "redundant-expr", "truthy-bool"]
warn_unreachable = true
disallow_untyped_defs = false
disallow_incomplete_defs = false

[[tool.mypy.overrides]]
module = "multinterp.*"
disallow_untyped_defs = true
disallow_incomplete_defs = true


[tool.ruff]
select = [
  "E",
  "F",
  "W",   # flake8
  "B",   # flake8-bugbear
  "I",   # isort
  "ARG", # flake8-unused-arguments
  "C4",  # flake8-comprehensions
  "EM",  # flake8-errmsg
  "ICN", # flake8-import-conventions
  "ISC", # flake8-implicit-str-concat
  "G",   # flake8-logging-format
  "PGH", # pygrep-hooks
  "PIE", # flake8-pie
  "PL",  # pylint
  "PT",  # flake8-pytest-style
  "PTH", # flake8-use-pathlib
  "RET", # flake8-return
  "RUF", # Ruff-specific
  "SIM", # flake8-simplify
  "T20", # flake8-print
  "UP",  # pyupgrade
  "YTT", # flake8-2020
  "EXE", # flake8-executable
  "NPY", # NumPy specific rules
  "PD",  # pandas-vet
]
extend-ignore = [
  "PLR",  # Design related pylint codes
  "E501", # Line too long
]
src = ["src"]
unfixable = [
  "T20",  # Removes print statements
  "F841", # Removes unused variables
]
exclude = []
flake8-unused-arguments.ignore-variadic-names = true
isort.required-imports = ["from __future__ import annotations"]
# Uncomment if using a _compat.typing backport
# typing-modules = ["multinterp._compat.typing"]

[tool.ruff.per-file-ignores]
"tests/**" = ["T20"]
"noxfile.py" = ["T20"]


[tool.pylint]
py-version = "3.8"
ignore-paths = [".*/_version.py"]
reports.output-format = "colorized"
similarities.ignore-imports = "yes"
messages_control.disable = [
  "design",
  "fixme",
  "line-too-long",
  "missing-module-docstring",
  "wrong-import-position",
]<|MERGE_RESOLUTION|>--- conflicted
+++ resolved
@@ -63,15 +63,6 @@
 envs.default.dependencies = ["pytest", "pytest-cov"]
 
 
-<<<<<<< HEAD
-# [tool.pytest.ini_options]
-# minversion = "6.0"
-# addopts = ["-ra", "--showlocals", "--strict-markers", "--strict-config"]
-# xfail_strict = true
-# filterwarnings = ["error"]
-# log_cli_level = "info"
-# testpaths = ["tests"]
-=======
 [tool.pytest.ini_options]
 minversion = "6.0"
 addopts = ["-ra", "--showlocals", "--strict-markers", "--strict-config"]
@@ -79,7 +70,6 @@
 filterwarnings = ["error"]
 log_cli_level = "INFO"
 testpaths = ["tests"]
->>>>>>> 0ac34887
 
 
 [tool.coverage]
